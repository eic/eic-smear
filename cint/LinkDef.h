--- conflicted
+++ resolved
@@ -40,11 +40,8 @@
 #pragma link C++ class erhic::EventDpmjet+;
 #pragma link C++ class erhic::EventMilou+;
 #pragma link C++ class erhic::EventGmcTrans+;
-<<<<<<< HEAD
 #pragma link C++ class erhic::EventSimple+;
-=======
 #pragma link C++ class erhic::EventSartre+;
->>>>>>> 54d22e44
 
 // Event building
 
@@ -57,11 +54,8 @@
 #pragma link C++ class erhic::EventFromAsciiFactory<erhic::EventBeagle>+;
 #pragma link C++ class erhic::EventFromAsciiFactory<erhic::EventPythia>+;
 #pragma link C++ class erhic::EventFromAsciiFactory<erhic::EventGmcTrans>+;
-<<<<<<< HEAD
 #pragma link C++ class erhic::EventFromAsciiFactory<erhic::EventSimple>+;
-=======
 #pragma link C++ class erhic::EventFromAsciiFactory<erhic::EventSartre>+;
->>>>>>> 54d22e44
 #pragma link C++ class erhic::EventMCFilterABC+;
 
 // Tree and file building
@@ -77,11 +71,8 @@
 #pragma link C++ class erhic::LogReaderDjangoh+;
 #pragma link C++ class erhic::LogReaderMilou+;
 #pragma link C++ class erhic::LogReaderGmcTrans+;
-<<<<<<< HEAD
 #pragma link C++ class erhic::File<erhic::EventSimple>+;
-=======
 #pragma link C++ class erhic::File<erhic::EventSartre>+;
->>>>>>> 54d22e44
 #pragma link C++ class erhic::LogReaderFactory;
 
 // Monte carlo file type information
