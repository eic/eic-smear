--- conflicted
+++ resolved
@@ -1,4 +1,8 @@
-<<<<<<< HEAD
+Author: Kolja Kauder <kkauder@gmail.com>
+02/28/2020: In some places, clever use was made of transform,
+	auto_ptr, ptr_fun, mem_fun, bind2nd, ...
+	All of which are deleted in C++17. Changing to simpler
+	structures compatible back and forward
 
 Author: Kolja Kauder <kkauder@gmail.com>
 Date:   Sun Mar 8 17:49:38 2020 -0400
@@ -468,9 +472,3 @@
 
 	* ChangeLog, NEWS: Add summary of changes between version to NEWS
 	  and add empty ChangeLog
-=======
-KK: 02/28/2020: In some places, clever use was made of transform,
-	auto_ptr, ptr_fun, mem_fun, bind2nd, ...
-	All of which are deleted in C++17. Changing to simpler
-	structures compatible back and forward
->>>>>>> d7f01c88
