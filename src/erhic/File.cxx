/**
 \file
 Implementations of file information and log-reading classes.
 
 \author    Thomas Burton
 \date      2011-07-29
 \copyright 2011 Brookhaven National Lab
 */

#include "eicsmear/erhic/File.h"

#include <fstream>
#include <sstream>
#include <string>

#include <TSystem.h>

#include "eicsmear/erhic/EventPepsi.h"
#include "eicsmear/erhic/EventDjangoh.h"
#include "eicsmear/erhic/EventDpmjet.h"
#include "eicsmear/erhic/EventRapgap.h"
#include "eicsmear/erhic/EventGmcTrans.h"
<<<<<<< HEAD
#include "eicsmear/erhic/EventSimple.h"
=======
#include "eicsmear/erhic/EventSartre.h"
>>>>>>> 54d22e44


namespace erhic {

LogReaderPythia::LogReaderPythia() { }

LogReaderPythia::~LogReaderPythia() { }

bool LogReaderPythia::Extract(const std::string& file) {
  // First we get the cross section from the log file.
  std::ifstream ifs(file.c_str(), std::ios::in);

  if (!ifs.is_open()) return false;

  std::string line;
  const std::string searchPattern("Pythia total cross section normalisation:");
  std::string normalisation;
  std::string nEvents;

  while (ifs.good()) {
    std::getline(ifs, line);
    size_t position = line.find(searchPattern);
    if (position != std::string::npos) {
      // We found the line.
      // Erase the text preceding the cross section.
      std::stringstream ss;
      line.erase(0, position + searchPattern.length());
      ss.str("");
      ss.clear();
      ss << line;
      ss >> normalisation;
    }  // if
    const std::string searchPattern2("Total Number of generated events");
    position = line.find(searchPattern2);
    if (position != std::string::npos) {
      // We found the line.
      // Erase the text preceding the cross section.
      std::stringstream ss;
      line.erase(0, position + searchPattern2.length());
      ss.str("");
      ss.clear();
      ss << line;
      ss >> nEvents;
    }  // if
  }  // while
  crossSection_.SetString(normalisation.c_str());
  std::cout << crossSection_.GetString().Atof() << std::endl;
  nEvents_.SetString(nEvents.c_str());
  std::cout << nEvents_.GetString().Atoi() << std::endl;
  std::cout << "Extracted information from " << file << std::endl;
  return true;
}

Int_t LogReaderPythia::Save() const {
  return
  crossSection_.Write("crossSection") +
  nEvents_.Write("nEvents");
  nEvents_.Write("nTrials");
}

//
// class LogReaderPepsi
//

LogReaderPepsi::LogReaderPepsi() { }

LogReaderPepsi::~LogReaderPepsi() { }

bool LogReaderPepsi::Extract(const std::string& file) {
  // First we get the cross section from the log file.
  std::ifstream ifs(file.c_str(), std::ios::in);
  if (!ifs.is_open()) return false;
  std::string line;
  const std::string searchPattern(
      "total cross section in pb from MC simulation");
  std::string normalisation;
  std::string nEvents;
  while (ifs.good()) {
    std::getline(ifs, line);
    size_t position = line.find(searchPattern);
    if (position != std::string::npos) {
      // We found the line.
      // Erase the text preceding the cross section.
      std::stringstream ss;
      line.erase(0, position + searchPattern.length());
      ss.str("");
      ss.clear();
      ss << line;
      double value;
      // Divide by 1,000,000 to go from pb to microbarn
      ss >> value;
      value /= 1.e6;
      ss.str("");
      ss.clear();
      ss << value;
      ss >> normalisation;
    }  // if
    const std::string searchPattern2("Total Number of trials");
    position = line.find(searchPattern2);
    if (position != std::string::npos) {
      // We found the line.
      // Erase the text preceding the cross section.
      std::stringstream ss;
      line.erase(0, position + searchPattern2.length());
      ss.str("");
      ss.clear();
      ss << line;
      ss >> nEvents;
    }  // if
  }  // while
  crossSection_.SetString(normalisation.c_str());
  std::cout << crossSection_.GetString().Atof() << std::endl;
  nEvents_.SetString(nEvents.c_str());
  std::cout << nEvents_.GetString().Atoi() << std::endl;
  std::cout << "Extracted information from " << file << std::endl;
  return true;
}

Int_t LogReaderPepsi::Save() const {
  return
  crossSection_.Write("crossSection") +
  nEvents_.Write("nEvents");
}

//
// class LogReaderDjangoh
//

LogReaderDjangoh::LogReaderDjangoh() { }

LogReaderDjangoh::~LogReaderDjangoh() { }

bool LogReaderDjangoh::Extract(const std::string& file) {
  // First we get the cross section from the log file.
  std::ifstream ifs(file.c_str(), std::ios::in);

  if (!ifs.is_open()) return false;

  std::string line;
  // There are two places we need to look for cross sections.
  // As standard, look for the line starting with
  //   Cross-section from HERACLES
  // Sometimes there will be an additional line starting
  //   Total cross section is now    SIGTOT =
  // *If* this line is present we take the cross section from there,
  // otherwise use the 'HERACLES' line, which is always present.
  // Both lines give cross section in pb.
  const std::string xsecPattern("Cross-section from HERACLES =");
  const std::string xsecAltPattern("Total cross section is now    SIGTOT =");
  std::string normalisation;
  std::string nEvents;

  while (ifs.good()) {
    std::getline(ifs, line);
    // Look for normal cross section line, unless the cross section
    // was already set (via the alternative line, see below).
    size_t position = line.find(xsecPattern);
    if (position != std::string::npos && normalisation.empty()) {
      // We found the line.
      // Erase the text preceding the cross section.
      std::stringstream ss;
      line.erase(0, position + xsecPattern.length());
      ss << line;
      double value;
      // Divide by 1,000,000 to go from pb to microbarn
      ss >> value;
      value /= 1.e6;
      ss.str("");
      ss.clear();
      ss << value;
      ss >> normalisation;
    }  // if
    position = line.find(xsecAltPattern);
    // Look for alternative cross section.
    if (position != std::string::npos) {
      // We found the line.
      // Erase the text preceding the cross section.
      std::stringstream ss;
      line.erase(0, position + xsecAltPattern.length());
      ss << line;
      double value;
      // Divide by 1,000,000 to go from pb to microbarn
      ss >> value;
      value /= 1.e6;
      ss.str("");
      ss.clear();
      ss << value;
      ss >> normalisation;
    }  // if
    const std::string searchPattern2("TOTAL EVENT NUMBER");
    position = line.find(searchPattern2);
    if (position != std::string::npos) {
      // We found the line.
      // Erase the text preceding the cross section.
      std::stringstream ss;
      line.erase(0, position + searchPattern2.length());
      ss.str("");
      ss.clear();
      ss << line;
      ss >> nEvents;
    }  // if
  }  // while

  crossSection_.SetString(normalisation.c_str());
  std::cout << crossSection_.GetString().Atof() << std::endl;
  nEvents_.SetString(nEvents.c_str());
  std::cout << nEvents_.GetString().Atoi() << std::endl;

  std::cout << "Extracted information from " << file << std::endl;
  return true;
}

Int_t LogReaderDjangoh::Save() const {
  return
  crossSection_.Write("crossSection") +
  nEvents_.Write("nEvents");
}


bool LogReaderMilou::Extract(const std::string& file) {
  // First we get the cross section from the log file.
  std::ifstream ifs(file.c_str(), std::ios::in);

  if (!ifs.is_open()) return false;

  std::string line;

  const std::string nEventPattern("Number of generated events    =");
  const std::string xsecPattern("Total cross-section (nb) :");
  const std::string errorPattern("Error                    :");

  std::string tmp("");

  std::stringstream ss;

  while (ifs.good()) {
    std::getline(ifs, line);
    ss.str("");
    ss.clear();
    // Look for one of the search patterns.
    if (line.find(nEventPattern) != std::string::npos) {
      line.erase(0,
                 line.find(nEventPattern) + nEventPattern.length());
      ss << line;
      ss >> tmp;
      nEvents_.SetString(tmp.c_str());
    } else if (line.find(xsecPattern) != std::string::npos) {
      line.erase(0,
                 line.find(xsecPattern) + xsecPattern.length());
      ss << line;
      ss >> tmp;
      crossSection_.SetString(tmp.c_str());
    } else if (line.find(errorPattern) != std::string::npos) {
      line.erase(0,
                 line.find(errorPattern) + errorPattern.length());
      ss << line;
      ss >> tmp;
      crossSectionError_.SetString(tmp.c_str());
    }  // if
  }  // while
  // Return true if all the strings are filled, or false if any
  // of them are empty.
  return !(nEvents_.GetString().IsNull() ||
              crossSection_.GetString().IsNull() ||
              crossSectionError_.GetString().IsNull());
}

Int_t LogReaderMilou::Save() const {
  Int_t bytes(0);
  bytes += nEvents_.Write("nEvents");
  bytes += crossSection_.Write("crossSection");
  bytes += crossSectionError_.Write("crossSectionError");
  return bytes;
}

LogReaderGmcTrans::LogReaderGmcTrans()
: mNEvents("")
, mCrossSection("") {
}

LogReaderGmcTrans::~LogReaderGmcTrans() {
}

LogReaderGmcTrans* LogReaderGmcTrans::Create() const {
  return new LogReaderGmcTrans;
}

bool LogReaderGmcTrans::Extract(const std::string& filename) {
  // Open the file, check for errors.
  std::ifstream file(filename.c_str(), std::ios::in);
  if (!file.is_open()) {
    return false;
  }  // if
  // The line with the number of generated events ends with this:
  const std::string eventPattern("generated events (IEVGEN)");
  // Thw line with the total cross section ends with this:
  const std::string xsecPattern("total xsec in microbarns after selector");
  // Read the file line-by-line, looking for the patterns.
  std::stringstream sstream;  // For splitting the string
  std::string line;
  while (file.good()) {
    std::getline(file, line);
    // Check for number-of-events pattern.
    if (line.find(eventPattern) != std::string::npos) {
      // Found it, the number of events is the first word in the line.
      std::string tmp;
      sstream.str("");
      sstream.clear();
      sstream << line;
      sstream >> tmp;
      mNEvents.SetString(tmp.c_str());
    }  // if
    // Check for total cross section pattern.
    if (line.find(xsecPattern) != std::string::npos) {
      std::string tmp;
      sstream.str("");
      sstream.clear();
      sstream << line;
      sstream >> tmp;
      mCrossSection.SetString(tmp.c_str());
    }  // if
  }  // while
  return !(mNEvents.GetString().IsNull() ||
           mCrossSection.GetString().IsNull());
}

Int_t LogReaderGmcTrans::Save() const {
  return mNEvents.Write("nEvents") + mCrossSection.Write("crossSection");
}

Int_t LogReaderGmcTrans::GetNEvents() const {
  return mNEvents.GetString().Atoi();
}

Double_t LogReaderGmcTrans::GetCrossSection() const {
  return mCrossSection.GetString().Atof();
}

LogReaderFactory& LogReaderFactory::GetInstance() {
  static LogReaderFactory theInstance;
  return theInstance;
}

/**
 Returns a LogReader instance of the type for reading log files
 from the Monte Carlo generator event type 'event'.
 Returns NULL in the case of an unsupported generator.
 The LogReader must be deleted by the user.
 */
LogReader* LogReaderFactory::CreateReader(const EventBase& event) const {
  // The event name will be "EventX" where "X" is the Monte Carlo
  // generator name.
  TString name = event.ClassName();
  name.ReplaceAll("erhic::", "");
  name.ReplaceAll("Event", "");
  name.ToLower();
  return CreateReader(name.Data());
}

/**
 Returns a LogReader instance of the type for reading log files
 from the Monte Carlo generator named 'name'.
 Returns NULL in the case of an unsupported generator.
 The LogReader must be deleted by the user.
 */
LogReader* LogReaderFactory::CreateReader(const std::string& name) const {
  // Use TString::ToLower() to convert the input name to all
  // lower case.
  TString str(name);
  str.ToLower();
  LogReader* reader(NULL);
  if (prototypes_.find(str.Data()) != prototypes_.end()) {
    reader = prototypes_.find(str.Data())->second->Create();
  }  // if
  return reader;
}

/**
 Returns a LogReader instance of the type for reading log files
 from the Monte Carlo generator named 'name'.
 Returns NULL in the case of an unsupported generator.
 The LogReader must be deleted by the user.
 */
LogReader* LogReaderFactory::CreateReader(std::istream& is) const {
  std::string line;
  std::getline(is, line);
  // Use TString::ToLower() to convert the input name to all
  // lower case.
  TString str(line);
  str.ToLower();
  LogReader* reader(NULL);
  if (str.Contains("pythia")) {
    reader = CreateReader("pythia");
  } else if (str.Contains("pepsi") || str.Contains("lepto")) {
    reader = CreateReader("pepsi");
  } else if (str.Contains("rapgap")) {
    reader = CreateReader("rapgap");
  } else if (str.Contains("djangoh")) {
    reader = CreateReader("djangoh");
    //} else if (str.Contains("beagle")) {
    //reader = CreateReader("beagle");
  } else if (str.Contains("milou")) {
    reader = CreateReader("milou");
<<<<<<< HEAD
  } else if (str.Contains("simple")) {
    reader = CreateReader("simple");
=======
  } else if (str.Contains("sartre")) {
    reader = CreateReader("sartre");
>>>>>>> 54d22e44
  }  // if
  return reader;
}

std::string LogReaderFactory::Locate(const std::string& mcFile) const {
  TString inFileName(mcFile);
  TString logFileName;
  std::string extension;
  if (mcFile.find_last_of('.') != std::string::npos) {
    extension = mcFile.substr(mcFile.find_last_of('.'));
  }  // if
  // If the input file is in the current directory, expand the full path:
  if (std::string(".") == gSystem->DirName(inFileName)) {
    inFileName.Prepend("/").Prepend(gSystem->pwd());
  }  // if

  // The standard data directory structure is to have a directory called
  // TXTFILES containing the Monte Carlo output, and a directory called
  // LOGFILES containing the corresponding log files. The sub-directory
  // structure of LOGFILES should match that of TXTFILES.
  // So, first we'll check if the input path contains TXTFILES, in which
  // case we just substitute LOGFILES:
  if (inFileName.Contains("TXTFILES")) {
    logFileName = inFileName;
    logFileName.ReplaceAll("TXTFILES", "LOGFILES");
    logFileName.ReplaceAll(extension.c_str(), ".log");
  }  // if...
  // Check if the file whose name we have constructed exists.
  // If not clear the string contents.
  if (gSystem->AccessPathName(logFileName, kFileExists)) {
    logFileName.Clear();
  }  // if
  // OK, that didn't work, so let's just look in the current directory
  if (logFileName.IsNull()) {
    logFileName = inFileName;
    if (extension.empty()) {
      logFileName.Append(".log");
    } else {
      logFileName.ReplaceAll(extension.c_str(), ".log");
    } // if
  }  // if
  // Check if the file whose name we have constructed exists.
  // If not clear the string contents.
  if (gSystem->AccessPathName(logFileName, kFileExists)) {
    logFileName.Clear();
  }  // if
  return logFileName.Data();
}

LogReaderFactory::LogReaderFactory() {
  prototypes_.insert(std::make_pair("pythia",
                                    new LogReaderPythia));
  prototypes_.insert(std::make_pair("milou",
                                    new LogReaderMilou));
  prototypes_.insert(std::make_pair("pepsi",
                                    new LogReaderPepsi));
  prototypes_.insert(std::make_pair("djangoh",
                                    new LogReaderDjangoh));
  prototypes_.insert(std::make_pair("gmctrans", new LogReaderGmcTrans));
}

LogReaderFactory::~LogReaderFactory() {
  Map::iterator i = prototypes_.begin();
  for (; i != prototypes_.end(); ++i) {
    delete i->second;
  }  // for
}

template<typename T>
File<T>::File() : t_(new T) { }

template<typename T>
File<T>::~File() {
  if (t_) {
    delete t_;
    t_ = NULL;
  }  // if
}

template<typename T>
std::string File<T>::GetGeneratorName() const {
  // The event class name is "EventX" where "X" is the generator
  // name.
  TString name = t_->ClassName();
  name.ReplaceAll("erhic::", "");
  name.ReplaceAll("Event", "");
  name.ToLower();
  return name.Data();
}

template<typename T>
LogReader* File<T>::CreateLogReader() const {
  return LogReaderFactory::GetInstance().CreateReader(*t_);
}

FileFactory& FileFactory::GetInstance() {
  static FileFactory theInstance;
  return theInstance;
}

const FileType* FileFactory::GetFile(const std::string& name) const {
  const FileType* file(NULL);
  if (prototypes_.find(name) != prototypes_.end()) {
    file = prototypes_.find(name)->second->Create();
  }  // if
  return file;
}

const FileType* FileFactory::GetFile(std::istream& is) const {
  std::string line;
  std::getline(is, line);
  // Use TString::ToLower() to convert the input name to all
  // lower case.
  TString str(line);
  str.ToLower();
  const FileType* file(NULL);
  if (str.Contains("pythia")) {
    file = GetFile("pythia");
  } else if (str.Contains("pepsi") || str.Contains("lepto")) {
    file = GetFile("pepsi");
  } else if (str.Contains("rapgap")) {
    file = GetFile("rapgap");
  } else if (str.Contains("djangoh")) {
    file = GetFile("djangoh");
  } else if (str.Contains("milou")) {
    file = GetFile("milou");
  } else if (str.Contains("beagle")) {
    file = GetFile("beagle");
  } else if (str.Contains("gmctrans")) {
    file = GetFile("gmctrans");
  } else if (str.Contains("dpmjet")) {
    file = GetFile("dpmjet");
<<<<<<< HEAD
  } else if (str.Contains("simple")) {
    file = GetFile("simple");  
=======
  } else if (str.Contains("sartre")) {
    file = GetFile("sartre");  
>>>>>>> 54d22e44
  }  // if
  return file;
}

FileFactory::FileFactory() {
  prototypes_.insert(std::make_pair("djangoh",
                                    new File<EventDjangoh>()));
  prototypes_.insert(std::make_pair("dpmjet",
                                    new File<EventDpmjet>()));
  prototypes_.insert(std::make_pair("milou",
                                    new File<EventMilou>()));
  prototypes_.insert(std::make_pair("pepsi",
                                    new File<EventPepsi>()));
  prototypes_.insert(std::make_pair("pythia",
                                    new File<EventPythia>()));
  prototypes_.insert(std::make_pair("beagle",
                                    new File<EventBeagle>()));
  prototypes_.insert(std::make_pair("rapgap",
                                    new File<EventRapgap>()));
  prototypes_.insert(std::make_pair("gmctrans",
                                    new File<EventGmcTrans>()));
<<<<<<< HEAD
  prototypes_.insert(std::make_pair("simple",
                                    new File<EventSimple>()));
=======
  prototypes_.insert(std::make_pair("sartre",
                                    new File<EventSartre>()));
>>>>>>> 54d22e44
  
}

FileFactory::~FileFactory() {
  Map::iterator i = prototypes_.begin();
  for (; i != prototypes_.end(); ++i) {
    if (i->second) delete i->second;
  }  // for
}

}  // namespace erhic<|MERGE_RESOLUTION|>--- conflicted
+++ resolved
@@ -20,12 +20,8 @@
 #include "eicsmear/erhic/EventDpmjet.h"
 #include "eicsmear/erhic/EventRapgap.h"
 #include "eicsmear/erhic/EventGmcTrans.h"
-<<<<<<< HEAD
 #include "eicsmear/erhic/EventSimple.h"
-=======
 #include "eicsmear/erhic/EventSartre.h"
->>>>>>> 54d22e44
-
 
 namespace erhic {
 
@@ -428,13 +424,10 @@
     //reader = CreateReader("beagle");
   } else if (str.Contains("milou")) {
     reader = CreateReader("milou");
-<<<<<<< HEAD
   } else if (str.Contains("simple")) {
     reader = CreateReader("simple");
-=======
   } else if (str.Contains("sartre")) {
     reader = CreateReader("sartre");
->>>>>>> 54d22e44
   }  // if
   return reader;
 }
@@ -567,13 +560,10 @@
     file = GetFile("gmctrans");
   } else if (str.Contains("dpmjet")) {
     file = GetFile("dpmjet");
-<<<<<<< HEAD
   } else if (str.Contains("simple")) {
     file = GetFile("simple");  
-=======
   } else if (str.Contains("sartre")) {
     file = GetFile("sartre");  
->>>>>>> 54d22e44
   }  // if
   return file;
 }
@@ -595,13 +585,10 @@
                                     new File<EventRapgap>()));
   prototypes_.insert(std::make_pair("gmctrans",
                                     new File<EventGmcTrans>()));
-<<<<<<< HEAD
   prototypes_.insert(std::make_pair("simple",
                                     new File<EventSimple>()));
-=======
   prototypes_.insert(std::make_pair("sartre",
                                     new File<EventSartre>()));
->>>>>>> 54d22e44
   
 }
 
