--- conflicted
+++ resolved
@@ -340,13 +340,6 @@
   mEvent.HadronicFinalState(final);
   // Populate the stored particle list with "measurable" versions of
   // each final-state particle.
-<<<<<<< HEAD
-  std::transform(final.begin(), final.end(), std::back_inserter(mParticles), MeasuredParticle::Create);
-  // std::transform(final.begin(), final.end(), std::back_inserter(mParticles),
-  //                [](ParticleMC*) { return &MeasuredParticle::Create;});
-  // std::transform(final.begin(), final.end(), std::back_inserter(mParticles),
-  //                std::ptr_fun(&MeasuredParticle::Create));
-=======
   // std::transform(final.begin(), final.end(), std::back_inserter(mParticles),
   //                std::ptr_fun(&MeasuredParticle::Create));
   // transform applies the function MeasuredParticle::Create to each element of
@@ -355,7 +348,6 @@
   for (VirtPartIter it = final.begin() ; it != final.end(); ++it){
     mParticles.push_back ( MeasuredParticle::Create ( *it ) );
   }
->>>>>>> d7f01c88
 }
 
 // ==========================================================================
@@ -380,31 +372,17 @@
   const VirtualParticle* lepton = mEvent.BeamLepton();
   if (hadron && lepton) {
     // Sum the energies of the final-state hadrons
-<<<<<<< HEAD
-    std::list<double> E;
-    std::transform(mParticles.begin(), mParticles.end(),
-                   std::back_inserter(E),
-                   std::mem_fn(&VirtualParticle::GetE));
-=======
     std::vector<double> E;
     for (cVirtPartIter it = mParticles.begin() ; it != mParticles.end(); ++it){
       E.push_back ( (*it)->GetE() );
     }
->>>>>>> d7f01c88
     const double sumEh = std::accumulate(E.begin(), E.end(), 0.);
 
     // Sum the pz of the final-state hadrons
-<<<<<<< HEAD
-    std::list<double> pz;
-    std::transform(mParticles.begin(), mParticles.end(),
-                   std::back_inserter(pz),
-                   std::mem_fn(&VirtualParticle::GetPz));
-=======
     std::vector<double> pz;
     for (cVirtPartIter it = mParticles.begin() ; it != mParticles.end(); ++it){
       pz.push_back ( (*it)->GetPz() );
     }
->>>>>>> d7f01c88
     const double sumPzh = std::accumulate(pz.begin(), pz.end(), 0.);
     // Compute y.
     // This expression seems more accurate at small y than the usual
@@ -428,19 +406,6 @@
   const VirtualParticle* hadron = mEvent.BeamHadron();
   if (hadron) {
     // Get the px of each particle:
-<<<<<<< HEAD
-    std::list<double> px;
-    std::transform(mParticles.begin(),
-                   mParticles.end(),
-                   std::back_inserter(px),
-                   std::mem_fn(&VirtualParticle::GetPx));
-    // Get the py of each particle:
-    std::list<double> py;
-    std::transform(mParticles.begin(),
-                   mParticles.end(),
-                   std::back_inserter(py),
-                   std::mem_fn(&VirtualParticle::GetPy));
-=======
     std::vector<double> px;
     for (cVirtPartIter it = mParticles.begin() ; it != mParticles.end(); ++it){
       px.push_back ( (*it)->GetPx() );
@@ -452,7 +417,6 @@
       py.push_back ( (*it)->GetPy() );
     }
 
->>>>>>> d7f01c88
     double sumPx = std::accumulate(px.begin(), px.end(), 0.);
     double sumPy = std::accumulate(py.begin(), py.end(), 0.);
     double y = ComputeY();
@@ -505,15 +469,9 @@
   mEvent.HadronicFinalState(final);
   // Populate the stored particle list with "measurable" versions of
   // each final-state particle.
-<<<<<<< HEAD
-  std::transform(final.begin(), final.end(), std::back_inserter(mParticles), MeasuredParticle::Create);
-  // std::transform(final.begin(), final.end(), std::back_inserter(mParticles),
-  //                std::ptr_fun(&MeasuredParticle::Create));
-=======
   for (VirtPartIter it = final.begin() ; it != final.end(); ++it){
     mParticles.push_back ( MeasuredParticle::Create ( *it ) );
   }
->>>>>>> d7f01c88
 }
 
 // ==========================================================================
@@ -545,13 +503,6 @@
   if (!mHasChanged) {
     return mAngle;
   }  // if
-<<<<<<< HEAD
-  std::list<TLorentzVector> hadrons;
-  std::transform(mParticles.begin(),
-                 mParticles.end(),
-                 std::back_inserter(hadrons),
-                 std::mem_fn(&VirtualParticle::Get4Vector));
-=======
   std::vector<TLorentzVector> hadrons;
   // std::transform(mParticles.begin(),
   //                mParticles.end(),
@@ -560,7 +511,6 @@
   for (cVirtPartIter it = mParticles.begin() ; it != mParticles.end(); ++it){
     hadrons.push_back ( (*it)->Get4Vector() );
   }
->>>>>>> d7f01c88
   TLorentzVector h = std::accumulate(hadrons.begin(),
                                      hadrons.end(),
                                      TLorentzVector(0., 0., 0., 0.));
